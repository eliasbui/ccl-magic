--- conflicted
+++ resolved
@@ -192,19 +192,10 @@
 				return s, s.saveAPIKeyAndContinue(s.apiKeyValue)
 			}
 			if s.isOnboarding && !s.needsAPIKey {
-<<<<<<< HEAD
 				selectedItem := s.modelList.SelectedModel()
 				if selectedItem == nil {
 					return s, nil
 				}
-=======
-				modelInx := s.modelList.SelectedIndex()
-				if modelInx == -1 {
-					return s, nil
-				}
-				items := s.modelList.Items()
-				selectedItem := items[modelInx].(completions.CompletionItem).Value().(models.ModelOption)
->>>>>>> adcf0e1b
 				if s.isProviderConfigured(string(selectedItem.Provider.ID)) {
 					cmd := s.setPreferredModel(*selectedItem)
 					s.isOnboarding = false
